--- conflicted
+++ resolved
@@ -15,22 +15,13 @@
  */
 
 object Versions {
-
   val Akka            = "2.2.3"// upgrade asap
-<<<<<<< HEAD
-  val Cassandra       = "2.1.0"
+  val Cassandra       = "2.1.1"
+  val CassandraDriver = "2.1.1"
   val CommonsIO       = "2.4"
   val CommonsLang3    = "3.3.2"
   val Config          = "1.2.1"
-  val Guava           = "16.0.1"
-=======
-  val Cassandra       = "2.0.11"
-  val CassandraDriver = "2.0.7"
-  val CommonsIO       = "2.4"
-  val CommonsLang3    = "3.3.2"
-  val Config          = "1.2.1"
-  val Guava           = "14.0.1"
->>>>>>> c2f5b332
+  val Guava           = "15.0"
   val JDK             = "1.7"
   val JodaC           = "1.2"
   val JodaT           = "2.3"
