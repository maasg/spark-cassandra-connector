--- conflicted
+++ resolved
@@ -2,11 +2,7 @@
 
 import java.io.IOException
 
-<<<<<<< HEAD
-import com.datastax.driver.core.{Session, BatchStatement, PreparedStatement}
-=======
 import com.datastax.driver.core.{Session, BatchStatement, PreparedStatement, ConsistencyLevel}
->>>>>>> 9982dbda
 import com.datastax.spark.connector.cql.{ColumnDef, Schema, TableDef, CassandraConnector}
 import com.datastax.spark.connector.util.CountingIterator
 
@@ -126,10 +122,7 @@
       val rowIterator = new CountingIterator(data)
       val startTime = System.currentTimeMillis()
       val stmt = prepareStatement(session)
-<<<<<<< HEAD
-=======
       stmt.setConsistencyLevel(consistencyLevel)
->>>>>>> 9982dbda
       val queryExecutor = new QueryExecutor(session, parallelismLevel)
       val batchSize = optimumBatchSize(rowIterator, stmt, queryExecutor)
 
