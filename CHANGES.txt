--- conflicted
+++ resolved
@@ -1,4 +1,3 @@
-<<<<<<< HEAD
  * Added support timestamp in collection, udt and tuples (SPARKC-254)
 
 1.3.1
@@ -54,10 +53,9 @@
  * Added support to use aliases with Tuples (SPARKC-125)
 
 ********************************************************************************
-=======
+
  * Fixed Default ReadConf for JoinWithCassandra Table (SPARKC-294)
  * Added refresh cassandra schema cache to CassandraSQLContext (SPARKC-234)
->>>>>>> 44cb3f9b
 
 1.2.5
  * Changed default query timeout from 12 seconds to 2 minutes (SPARKC-220)
