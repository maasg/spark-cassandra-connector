--- conflicted
+++ resolved
@@ -226,33 +226,34 @@
   }
 }
 
-<<<<<<< HEAD
-=======
 object CassandraRDD {
   def apply[T](sc: SparkContext, keyspaceName: String, tableName: String)
               (implicit ct: ClassTag[T], rrf: RowReaderFactory[T]): CassandraRDD[T] =
 
-    new CassandraRDD[T](
+    new CassandraTableScanRDD[T](
       sc,
       CassandraConnector(sc.getConf),
       keyspaceName,
       tableName,
       AllColumns,
       CqlWhereClause.empty,
+      None,
+      None,
       ReadConf.fromSparkConf(sc.getConf)
     )
 
   def apply[K, V](sc: SparkContext, keyspaceName: String, tableName: String)
                  (implicit keyCT: ClassTag[K], valueCT: ClassTag[V], rrf: RowReaderFactory[(K, V)]): CassandraRDD[(K, V)] =
 
-    new CassandraRDD[(K, V)](
+    new CassandraTableScanRDD[(K, V)](
       sc,
       CassandraConnector(sc.getConf),
       keyspaceName,
       tableName,
       AllColumns,
       CqlWhereClause.empty,
+      None,
+      None,
       ReadConf.fromSparkConf(sc.getConf)
     )
-}
->>>>>>> 7237fceb
+}