--- conflicted
+++ resolved
@@ -1,56 +1,21 @@
 package com.datastax.spark.connector.writer
 
-<<<<<<< HEAD
-import scala.reflect.ClassTag
-
-import com.datastax.spark.connector.{ColumnName, ColumnRef}
-=======
 import scala.reflect.runtime.universe._
 import scala.collection.Seq
 
 import com.datastax.spark.connector.ColumnRef
->>>>>>> d283617e
 import com.datastax.spark.connector.cql.TableDef
 import com.datastax.spark.connector.mapper.ColumnMapper
 
 /** A `RowWriter` suitable for saving objects mappable by a [[com.datastax.spark.connector.mapper.ColumnMapper ColumnMapper]].
   * Can save case class objects, java beans and tuples. */
-<<<<<<< HEAD
-class DefaultRowWriter[T : ColumnMapper : ClassTag](
-=======
 class DefaultRowWriter[T : TypeTag : ColumnMapper](
->>>>>>> d283617e
     table: TableDef, 
     selectedColumns: IndexedSeq[ColumnRef])
   extends RowWriter[T] {
 
-<<<<<<< HEAD
-  // do not save reference to ColumnMapper in a field, because it is non Serializable
-  private val cls = implicitly[ClassTag[T]].runtimeClass.asInstanceOf[Class[T]]
-  private val columnMap = implicitly[ColumnMapper[T]].columnMapForWriting(table, selectedColumns)
-
-  private def checkMissingProperties(requestedPropertyNames: Seq[String]) {
-    val availablePropertyNames = PropertyExtractor.availablePropertyNames(cls, requestedPropertyNames)
-    val missingColumns = requestedPropertyNames.toSet -- availablePropertyNames
-    if (missingColumns.nonEmpty)
-      throw new IllegalArgumentException(
-        s"One or more properties not found in RDD data: ${missingColumns.mkString(", ")}")
-  }
-
-  // the column map contains only the properties present in selectedColumns already
-  val (propertyNames, columnNames) =
-    columnMap.getters.mapValues(_.columnName).toSeq.unzip
-
-  checkMissingProperties(propertyNames)
-
-  private val columnNameToPropertyName = (columnNames zip propertyNames).toMap
-  private val extractor = new PropertyExtractor(cls, propertyNames)
-  private val columns = columnNames.map(table.columnByName).toIndexedSeq
-  private val converters = columns.map(_.columnType.converterToCassandra)
-=======
   private val converter = MappedToGettableDataConverter[T](table, selectedColumns)
   override val columnNames = selectedColumns.map(_.columnName)
->>>>>>> d283617e
 
   override def readColumnValues(data: T, buffer: Array[Any]) = {
     val row = converter.convert(data)
@@ -61,11 +26,7 @@
 
 object DefaultRowWriter {
 
-<<<<<<< HEAD
-  def factory[T : ColumnMapper : ClassTag] = new RowWriterFactory[T] {
-=======
   def factory[T : ColumnMapper : TypeTag] = new RowWriterFactory[T] {
->>>>>>> d283617e
     override def rowWriter(tableDef: TableDef, selectedColumns: IndexedSeq[ColumnRef]) = {
       new DefaultRowWriter[T](tableDef, selectedColumns)
     }
